# app.py
# TAO/USDT – 1H Excel Viewer (Plotly Candlestick + MA)
# - Excel (.xlsx/.xls) dosyasından saatlik veriyi okur
# - Son 3 ayı filtreleme seçeneğiyle grafikte ve tabloda gösterir
# - Görüntülenen veriyi Excel olarak indirme imkânı sunar

import os
import io
import glob
from datetime import timedelta
import pandas as pd
import streamlit as st
import plotly.graph_objects as go

# -------------------- Page setup --------------------
st.set_page_config(page_title="TAO/USDT – 1H (Excel Viewer)", layout="wide")
st.title("TAO/USDT – 1H Veri Görselleştirici (Excel)")

st.caption(
    "Excel dosyasından saatlik TAO/USDT verisini okur, son 3 ayı isteğe bağlı filtreler, "
    "candlestick + hareketli ortalama ile görselleştirir ve görüntülenen veriyi Excel olarak indirmenizi sağlar."
)

# -------------------- Sidebar: Data source --------------------
st.sidebar.header("Veri Kaynağı (Excel)")
default_folder = st.sidebar.text_input("Veri klasörü", value="data")
pattern = st.sidebar.text_input("Dosya paterni", value="TAOUSDT.xlsx")
uploaded = st.sidebar.file_uploader("Excel yükle (opsiyonel)", type=["xlsx", "xls"])

# -------------------- Loader --------------------
def load_df_from_excel(_folder: str, _pattern: str, _uploaded):
    if _uploaded is not None:
        df = pd.read_excel(_uploaded)
        st.sidebar.success("Yüklenen Excel kullanılıyor.")
    else:
        paths = sorted(glob.glob(os.path.join(_folder, _pattern)))
        if not paths:
            st.sidebar.error("Excel bulunamadı. Klasör/pattern'i kontrol edin veya bir dosya yükleyin.")
            st.stop()
        latest = paths[-1]
        st.sidebar.success(f"Seçilen dosya: {os.path.basename(latest)}")
        df = pd.read_excel(latest)

    # Kolon adlarını normalize et
    cols = {c.lower(): c for c in df.columns}
    mapping = {}

    # timestamp/time/open time/date -> timestamp
    for k in ["timestamp", "time", "open time", "date"]:
        if k in cols:
            mapping[cols[k]] = "timestamp"
            break

    # OHLCV
    for k in ["open", "high", "low", "close", "volume"]:
        if k in cols:
            mapping[cols[k]] = k

    df = df.rename(columns=mapping)

    # Tip dönüşümleri
    # Excel genellikle tz'siz gelir; olası metin formatlarını da kapsayalım
    df["timestamp"] = pd.to_datetime(df["timestamp"], errors="coerce", utc=False)

    # timestamp tz'li geldiyse tz'i kaldır (Excel uyumluluğu)
    if pd.api.types.is_datetime64tz_dtype(df["timestamp"]):
        df["timestamp"] = df["timestamp"].dt.tz_localize(None)

    for k in ["open", "high", "low", "close", "volume"]:
        if k in df.columns:
            df[k] = pd.to_numeric(df[k], errors="coerce")

    df = (
        df.dropna(subset=["timestamp", "open", "high", "low", "close"])
          .sort_values("timestamp")
          .reset_index(drop=True)
    )
    return df

df_full = load_df_from_excel(default_folder, pattern, uploaded)

# -------------------- Sidebar: View options --------------------
st.sidebar.header("Görünüm")
use_last_3m = st.sidebar.checkbox("Sadece son 40 günü göster", value=True)
ma_window = st.sidebar.number_input("MA Penceresi (saat)", min_value=10, max_value=1000, value=100, step=5)
signal_threshold_pct = st.sidebar.slider(
    "Kırılım doğrulama eşiği (%)",
    min_value=0.0,
    max_value=20.0,
    value=0.0,
    step=0.5,
    help="Fiyatın hareketli ortalamanın kaç %% üzerine/altına çıktığında kırılımın geçerli sayılacağını belirler."
)
show_signals = st.sidebar.checkbox("Kırılım oklarını göster", value=True)


# -------------------- Build df_view --------------------
df_view = df_full.copy()
if use_last_3m:
    cutoff = df_full["timestamp"].max() - timedelta(days=40)
    df_view = df_full[df_full["timestamp"] >= cutoff].reset_index(drop=True)

# MA hesapla (görünür veri üzerinde)
df_view["MA"] = df_view["close"].rolling(int(ma_window), min_periods=int(ma_window)).mean()
threshold_ratio = signal_threshold_pct / 100.0

signals = []
period_ids = []
<<<<<<< HEAD
period_types = []
current_period = 0
pending_long = False
pending_short = False
current_regime = None
=======
current_period = 0
pending_long = False
pending_short = False
>>>>>>> 5b04491b

for _, row in df_view.iterrows():
    ma_val = row["MA"]
    close_val = row["close"]

    if pd.isna(ma_val) or ma_val == 0:
        signals.append("")
        period_ids.append(current_period)
<<<<<<< HEAD
        period_types.append(current_regime)
=======
>>>>>>> 5b04491b
        continue

    rel_diff = (close_val - ma_val) / ma_val

    if rel_diff <= -threshold_ratio:
        pending_long = True
    if rel_diff >= threshold_ratio:
        pending_short = True

    signal = ""
    if pending_long and rel_diff > threshold_ratio:
        signal = "LONG"
        pending_long = False
        pending_short = True
        current_period += 1
<<<<<<< HEAD
        current_regime = "long"
=======
>>>>>>> 5b04491b
    elif pending_short and rel_diff < -threshold_ratio:
        signal = "SHORT"
        pending_short = False
        pending_long = True
        current_period += 1
<<<<<<< HEAD
        current_regime = "short"

    signals.append(signal)
    period_ids.append(current_period)
    period_types.append(current_regime)

df_view["signal"] = pd.Series(signals, index=df_view.index)
df_view["period"] = pd.Series(period_ids, index=df_view.index, dtype="int64")
df_view["period_type"] = pd.Series(period_types, index=df_view.index, dtype="object")
=======

    signals.append(signal)
    period_ids.append(current_period)

df_view["signal"] = pd.Series(signals, index=df_view.index)
df_view["period"] = pd.Series(period_ids, index=df_view.index, dtype="int64")
>>>>>>> 5b04491b

long_cross = df_view["signal"] == "LONG"
short_cross = df_view["signal"] == "SHORT"

# Sinyal noktalarının x-y koordinatları
long_x  = df_view.loc[long_cross,  "timestamp"]
long_y  = df_view.loc[long_cross,  "close"]
short_x = df_view.loc[short_cross, "timestamp"]
short_y = df_view.loc[short_cross, "close"]

# -------------------- Metrics --------------------
if len(df_view) == 0:
    st.warning("Seçili filtreyle görüntülenecek satır yok. Son 3 ay filtresini kapatmayı deneyin.")
    st.stop()

rows = len(df_view)
span_hours = (df_view["timestamp"].iloc[-1] - df_view["timestamp"].iloc[0]).total_seconds() / 3600
last_period_value = int(df_view["period"].iloc[-1])
num_periods = last_period_value + 1
validated_breakouts = int((df_view["signal"] != "").sum())

c1, c2, c3, c4 = st.columns(4)
c1.metric("Satır", f"{rows:,}")
c2.metric("Zaman Aralığı (saat)", f"{span_hours:,.0f}")
c3.metric("Dönem", f"{df_view['timestamp'].iloc[0].strftime('%Y-%m-%d')} → {df_view['timestamp'].iloc[-1].strftime('%Y-%m-%d')}")
c4.metric(
    "Periyot Sayısı",
    f"{num_periods}",
    help=f"Doğrulanan kırılım sayısı: {validated_breakouts}"
)

# -------------------- Chart --------------------
st.subheader("Candlestick + MA")

fig = go.Figure()

bar_duration = df_view["timestamp"].diff().median()
if pd.isna(bar_duration) or bar_duration == pd.Timedelta(0):
    bar_duration = timedelta(hours=1)

for _, period_df in df_view.groupby("period"):
    period_type = period_df["period_type"].iloc[-1]
    if period_type not in {"long", "short"}:
        continue
    fillcolor = "green" if period_type == "long" else "red"
    period_end = period_df["timestamp"].iloc[-1]
    fig.add_vrect(
        x0=period_df["timestamp"].iloc[0],
        x1=period_end + bar_duration,
        fillcolor=fillcolor,
        opacity=0.4,
        layer="below",
        line_width=0,
    )

fig.add_trace(go.Candlestick(
    x=df_view["timestamp"],
    open=df_view["open"], high=df_view["high"],
    low=df_view["low"], close=df_view["close"],
    name="TAOUSDT (1H)"
))

fig.add_trace(go.Scatter(
    x=df_view["timestamp"], y=df_view["MA"],
    mode="lines", name=f"MA{ma_window}"
))

fig.update_yaxes(title="Price")

fig.update_layout(
    xaxis_rangeslider_visible=True,
    margin=dict(l=10, r=10, t=30, b=10),
    legend=dict(orientation="h", yanchor="bottom", y=1.02, xanchor="left", x=0)
)

if show_signals:
    # Long sinyaller: triangle-up
    fig.add_trace(go.Scatter(
        x=long_x, y=long_y,
        mode="markers",
        name="Long Breakout",
        marker=dict(symbol="triangle-up", size=10, line=dict(width=1), color="green"),
        hovertemplate="Long ↗<br>%{x}<br>Close: %{y}<extra></extra>"
    ))
    # Short sinyaller: triangle-down
    fig.add_trace(go.Scatter(
        x=short_x, y=short_y,
        mode="markers",
        name="Short Breakdown",
        marker=dict(symbol="triangle-down", size=10, line=dict(width=1), color="red"),
        hovertemplate="Short ↘<br>%{x}<br>Close: %{y}<extra></extra>"
    ))

st.plotly_chart(fig, use_container_width=True)

# -------------------- Data Table --------------------
st.subheader("Veri Tablosu")
show_cols = [
    "timestamp",
    "open",
    "high",
    "low",
    "close",
    "volume",
    "MA",
    "signal",
    "period",
    "period_type",
]
show_cols = [c for c in show_cols if c in df_view.columns]
st.dataframe(df_view[show_cols], use_container_width=True, height=420)

# -------------------- Download (Excel of the viewed data) --------------------
st.subheader("Görüntülenen Veriyi İndir (Excel)")
out_buf = io.BytesIO()
with pd.ExcelWriter(out_buf, engine="openpyxl") as writer:
    df_view[show_cols].to_excel(writer, index=False, sheet_name="TAO_1H_VIEW")
st.download_button(
    label="İndir (.xlsx)",
    data=out_buf.getvalue(),
    file_name="TAOUSDT_1h_view.xlsx",
    mime="application/vnd.openxmlformats-officedocument.spreadsheetml.sheet"
)

st.caption("Not: Bu sayfa yalnızca görselleştirme içindir. Backtest aşamasında tam veri seti (df_full) kullanılacaktır.")<|MERGE_RESOLUTION|>--- conflicted
+++ resolved
@@ -106,17 +106,9 @@
 
 signals = []
 period_ids = []
-<<<<<<< HEAD
-period_types = []
 current_period = 0
 pending_long = False
 pending_short = False
-current_regime = None
-=======
-current_period = 0
-pending_long = False
-pending_short = False
->>>>>>> 5b04491b
 
 for _, row in df_view.iterrows():
     ma_val = row["MA"]
@@ -125,10 +117,6 @@
     if pd.isna(ma_val) or ma_val == 0:
         signals.append("")
         period_ids.append(current_period)
-<<<<<<< HEAD
-        period_types.append(current_regime)
-=======
->>>>>>> 5b04491b
         continue
 
     rel_diff = (close_val - ma_val) / ma_val
@@ -144,33 +132,17 @@
         pending_long = False
         pending_short = True
         current_period += 1
-<<<<<<< HEAD
-        current_regime = "long"
-=======
->>>>>>> 5b04491b
     elif pending_short and rel_diff < -threshold_ratio:
         signal = "SHORT"
         pending_short = False
         pending_long = True
         current_period += 1
-<<<<<<< HEAD
-        current_regime = "short"
 
     signals.append(signal)
     period_ids.append(current_period)
-    period_types.append(current_regime)
 
 df_view["signal"] = pd.Series(signals, index=df_view.index)
 df_view["period"] = pd.Series(period_ids, index=df_view.index, dtype="int64")
-df_view["period_type"] = pd.Series(period_types, index=df_view.index, dtype="object")
-=======
-
-    signals.append(signal)
-    period_ids.append(current_period)
-
-df_view["signal"] = pd.Series(signals, index=df_view.index)
-df_view["period"] = pd.Series(period_ids, index=df_view.index, dtype="int64")
->>>>>>> 5b04491b
 
 long_cross = df_view["signal"] == "LONG"
 short_cross = df_view["signal"] == "SHORT"
